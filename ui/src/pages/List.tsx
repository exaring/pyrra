--- conflicted
+++ resolved
@@ -682,7 +682,6 @@
                 </tr>
               </thead>
               <tbody>
-<<<<<<< HEAD
                 {tableList.map((o: TableObjective) => {
                   const name = o.labels[MetricName]
                   const labelBadges = Object.entries({...o.labels, ...o.groupingLabels})
@@ -694,7 +693,9 @@
                         text="dark"
                         className="fw-normal"
                         style={{marginRight: 5}}
-                        onClick={() => {
+                        onClick={(event) => {
+                          event.stopPropagation()
+
                           const lset: Labels = {}
                           lset[l[0]] = l[1]
                           updateFilter(lset)
@@ -709,7 +710,9 @@
                       : ['table-row-clickable']
 
                   return (
-                    <tr key={o.lset} className={classes.join(' ')}>
+                    <tr key={o.lset} className={classes.join(' ')} onClick={() => {
+                    navigate(objectivePage(o.labels, o.groupingLabels))
+                  }}>
                       <td>
                         <Link
                           to={objectivePage(o.labels, o.groupingLabels)}
@@ -729,55 +732,6 @@
                     </tr>
                   )
                 })}
-=======
-              {tableList.map((o: TableObjective) => {
-                const name = o.labels[MetricName]
-                const labelBadges = Object.entries({...o.labels, ...o.groupingLabels})
-                  .filter((l: [string, string]) => l[0] !== MetricName)
-                  .map((l: [string, string]) => (
-                    <Badge key={l[0]} bg="light" text="dark" className="fw-normal"
-                           style={{ marginRight: 5 }}
-                           onClick={(event) => {
-                             event.stopPropagation()
-
-                             const lset: Labels = {}
-                             lset[l[0]] = l[1]
-                             updateFilter(lset)
-                           }}>
-                      {l[0]}={l[1]}
-                    </Badge>
-                  ))
-
-                const classes = o.severity !== null ? ['table-row-clickable', 'firing'] : ['table-row-clickable']
-
-                return (
-                  <tr key={o.lset} className={classes.join(' ')} onClick={() => {
-                    navigate(objectivePage(o.labels, o.groupingLabels))
-                  }}>
-                    <td>
-                      <Link to={objectivePage(o.labels, o.groupingLabels)} className="text-reset"
-                            style={{marginRight: 5}}>
-                        {name}
-                      </Link>
-                      {labelBadges}
-                    </td>
-                    <td>{formatDuration(o.window)}</td>
-                    <td>
-                      {(100 * o.target).toFixed(2)}%
-                    </td>
-                    <td>
-                      {renderAvailability(o)}
-                    </td>
-                    <td>
-                      {renderErrorBudget(o)}
-                    </td>
-                    <td>
-                      <span className="severity">{o.severity !== null ? o.severity : ''}</span>
-                    </td>
-                  </tr>
-                )
-              })}
->>>>>>> 3738a607
               </tbody>
             </Table>
           </div>
