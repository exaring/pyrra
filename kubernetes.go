--- conflicted
+++ resolved
@@ -87,18 +87,12 @@
 	}
 
 	reconciler := &controllers.ServiceLevelObjectiveReconciler{
-<<<<<<< HEAD
-		Client:        mgr.GetClient(),
-		Logger:        log.With(logger, "controllers", "ServiceLevelObjective"),
-		GenericRules:  genericRules,
-		ConfigMapMode: configMapMode,
-=======
 		Client:                  mgr.GetClient(),
 		Logger:                  log.With(logger, "controllers", "ServiceLevelObjective"),
 		GenericRules:            genericRules,
+		ConfigMapMode:           configMapMode,
 		MimirClient:             mimirClient,
 		MimirWriteAlertingRules: mimirWriteAlertingRules,
->>>>>>> 45423410
 	}
 	if err = reconciler.SetupWithManager(mgr); err != nil {
 		setupLog.Error(err, "unable to create controller", "controller", "ServiceLevelObjective")
